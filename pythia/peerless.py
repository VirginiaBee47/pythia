--- conflicted
+++ resolved
@@ -56,14 +56,9 @@
 
 def compose_peerless(context, config, env):
     print(".", end="", flush=True)
-<<<<<<< HEAD
-    pythia.io.make_run_directory(context["contextWorkDir"])
-    symlink_wth_soil(context["contextWorkDir"], config, context)
-=======
-    this_output_dir = context["contextWorkDir"]    
+    this_output_dir = context["contextWorkDir"]
     pythia.io.make_run_directory(this_output_dir)
     symlink_wth_soil(this_output_dir, config, context)
->>>>>>> 09b8b4d9
     xfile = pythia.template.render_template(env, context["template"], context)
     with open(os.path.join(context["contextWorkDir"], context["template"]), "w") as f:
         f.write(xfile)
