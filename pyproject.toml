--- conflicted
+++ resolved
@@ -1,10 +1,6 @@
 [tool.poetry]
 name = "pythia"
-<<<<<<< HEAD
-version = "2.1.6"
-=======
-version = "2.1.dev7"
->>>>>>> bf59172a
+version = "2.1.7"
 description = "An extensible gridded modeling framework for point-based modeling."
 authors = ["Christopher Villalobos <cvillalobos@ufl.edu>"]
 license = "BSD-3-Clause"
