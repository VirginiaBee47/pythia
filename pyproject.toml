--- conflicted
+++ resolved
@@ -1,10 +1,6 @@
 [tool.poetry]
 name = "pythia"
-<<<<<<< HEAD
-version = "2.1.3"
-=======
-version = "2.1.dev4"
->>>>>>> 57c596e8
+version = "2.1.4"
 description = "An extensible gridded modeling framework for point-based modeling."
 authors = ["Christopher Villalobos <cvillalobos@ufl.edu>"]
 license = "BSD-3-Clause"
